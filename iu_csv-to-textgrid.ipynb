--- conflicted
+++ resolved
@@ -3,7 +3,6 @@
   {
    "cell_type": "code",
    "execution_count": null,
-<<<<<<< HEAD
    "id": "88842c04",
    "metadata": {},
    "outputs": [],
@@ -28,16 +27,12 @@
    "cell_type": "code",
    "execution_count": null,
    "id": "b3101e29",
-=======
-   "id": "6fe6c351-b201-40ab-984a-a0771b0e6cc1",
->>>>>>> 705325b3
    "metadata": {},
    "outputs": [
     {
      "name": "stdout",
      "output_type": "stream",
      "text": [
-<<<<<<< HEAD
       "Writing textgrids/VM21B_English_I1_20190313.TextGrid\n",
       "Writing textgrids/VF19B_English_I1_20190213.TextGrid\n",
       "Writing textgrids/VF27A_English_I1_20181120.TextGrid\n",
@@ -97,18 +92,6 @@
       "Writing textgrids/VM19A_Cantonese_I2_20191031.TextGrid\n",
       "Writing textgrids/VM22B_Cantonese_I2_20200309.TextGrid\n",
       "Writing textgrids/VM25A_Cantonese_I2_20190923.TextGrid\n"
-=======
-      "writing textgrids/VF21A_Cantonese_I2_20190130.TextGrid\n",
-      "writing textgrids/VF23B_Cantonese_I2_20190121.TextGrid\n",
-      "writing textgrids/VF26A_Cantonese_I1_20190303.TextGrid\n",
-      "writing textgrids/VF22A_Cantonese_I1_20181206.TextGrid\n",
-      "writing textgrids/VF21B_Cantonese_I1_20190204.TextGrid\n",
-      "writing textgrids/VF20B_Cantonese_I1_20181203.TextGrid\n",
-      "writing textgrids/VF21C_Cantonese_I1_20190211.TextGrid\n",
-      "writing textgrids/VF23C_Cantonese_I1_20190128.TextGrid\n",
-      "writing textgrids/VF21D_Cantonese_I2_20190306.TextGrid\n",
-      "TextGrid files has all been created in the textgrids directory.\n"
->>>>>>> 705325b3
      ]
     }
    ],
@@ -178,7 +161,6 @@
     "\n",
     "    # Process each row in the CSV file\n",
     "    for row in reader:\n",
-<<<<<<< HEAD
     "        try:\n",
     "            # Extract data from the row\n",
     "            filename = row[1]  # File name (e.g., VM21B_English_I1_20190313)\n",
@@ -198,19 +180,6 @@
     "            if len(intervals) > 0:\n",
     "                write_textgrid_file(intervals, os.path.join(output_directory, f\"{prev_filename}.TextGrid\"), intervals[-1]['xmax'])\n",
     "            # Reset variables for the new file\n",
-=======
-    "        filename = row[1]\n",
-    "        xmin = row[2]\n",
-    "        xmax = row[3]\n",
-    "        text = row[4]\n",
-    "        is_iu_start_pred = row[5] == 'TRUE' or row[5] == 'True' \n",
-    "\n",
-    "        if prev_filename is not None and prev_filename != filename:\n",
-    "            if intervals:  # Check if intervals is not empty\n",
-    "                write_textgrid_file(intervals, os.path.join(output_directory, f\"{prev_filename}.TextGrid\"), intervals[-1]['xmax'])\n",
-    "            else:\n",
-    "                print(f\"No intervals to write for {prev_filename}.\")\n",
->>>>>>> 705325b3
     "            iu_xmin = 0\n",
     "            iu_xmax = 0\n",
     "            intervals = []\n",
@@ -236,7 +205,6 @@
     "            if len(words) > 0:\n",
     "                interval_data_dict = create_interval_data_dict(iu_xmin, iu_xmax, ' '.join(words))\n",
     "                intervals.append(interval_data_dict)\n",
-<<<<<<< HEAD
     "                words = []  # Clear the words list for the new IU\n",
     "\n",
     "            # Set the start of the new IU to the current xmin\n",
@@ -249,33 +217,6 @@
     "    # After the loop, write the intervals for the last file if any exist\n",
     "    if len(intervals) > 0:\n",
     "        write_textgrid_file(intervals, os.path.join(output_directory, f\"{prev_filename}.TextGrid\"), intervals[-1]['xmax'])"
-=======
-    "                words = [] # Reset the words list for the new IU\n",
-    "                \n",
-    "            iu_xmin = xmin # Set the start time for the new IU\n",
-    "\n",
-    "        \n",
-    "        words.append(text) # Add the word to the current list of words\n",
-    "        \n",
-    "        iu_xmax = xmax # Update the end time for the current IU\n",
-    "\n",
-    "        # Uncomment to limit the number of processed rows for debugging purposes\n",
-    "        # if (count > 10):\n",
-    "        #     break\n",
-    "        # count +=1\n",
-    "\n",
-    "    # Print the collected intervals in the required format\n",
-    "    # for idx,interval in enumerate(intervals):\n",
-    "    #     print_interval_data_dict(idx+1, interval) # Print each interval with its index\n",
-    "    # print(intervals) # Uncomment to see the full list of intervals in dictionary format\n",
-    "    \n",
-    "    total_xmax = xmax\n",
-    "\n",
-    "    # Write the intervals to a TextGrid file\n",
-    "    output_file_path = f'textgrids/{prev_filename}.TextGrid'  # Specify your output file path\n",
-    "    write_textgrid_file(intervals, output_file_path, total_xmax)\n",
-    "    print(f'TextGrid files has all been created in the {output_directory} directory.')  # Confirmation message"
->>>>>>> 705325b3
    ]
   }
  ],
